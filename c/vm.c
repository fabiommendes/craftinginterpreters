--- conflicted
+++ resolved
@@ -38,13 +38,8 @@
   vm.stackTop = vm.stack;
 //> Calls and Functions reset-frame-count
   vm.frameCount = 0;
-<<<<<<< HEAD
-//< Calls and Functions not-yet
+//< Calls and Functions reset-frame-count
 //> Closures init-open-upvalues
-=======
-//< Calls and Functions reset-frame-count
-//> Closures not-yet
->>>>>>> f5c4dbc2
   vm.openUpvalues = NULL;
 //< Closures init-open-upvalues
 }
@@ -65,11 +60,7 @@
 //> Calls and Functions runtime-error-stack
   for (int i = vm.frameCount - 1; i >= 0; i--) {
     CallFrame* frame = &vm.frames[i];
-<<<<<<< HEAD
-/* Calls and Functions not-yet < Closures runtime-error-function
-=======
-/* Calls and Functions runtime-error-stack < Closures not-yet
->>>>>>> f5c4dbc2
+/* Calls and Functions runtime-error-stack < Closures runtime-error-function
     ObjFunction* function = frame->function;
 */
 //> Closures runtime-error-function
@@ -164,12 +155,7 @@
   return vm.stackTop[-1 - distance];
 }
 //< Types of Values peek
-<<<<<<< HEAD
-/* Calls and Functions not-yet < Closures call
-
-=======
-/* Calls and Functions call < Closures not-yet
->>>>>>> f5c4dbc2
+/* Calls and Functions call < Closures call
 static bool call(ObjFunction* function, int argCount) {
 */
 /* Calls and Functions check-arity < Closures not-yet
@@ -177,24 +163,14 @@
     runtimeError("Expected %d arguments but got %d.",
         function->arity, argCount);
 */
-<<<<<<< HEAD
-//> Calls and Functions not-yet
+//> Calls and Functions call
 //> Closures call
-
-=======
-//> Calls and Functions call
-//> Closures not-yet
->>>>>>> f5c4dbc2
 static bool call(ObjClosure* closure, int argCount) {
   if (argCount != closure->function->arity) {
     runtimeError("Expected %d arguments but got %d.",
         closure->function->arity, argCount);
-<<<<<<< HEAD
 //< Closures call
-=======
-//< Closures not-yet
 //> check-arity
->>>>>>> f5c4dbc2
     return false;
   }
 
@@ -207,11 +183,7 @@
 
 //< check-overflow
   CallFrame* frame = &vm.frames[vm.frameCount++];
-<<<<<<< HEAD
-/* Calls and Functions not-yet < Closures call-init-closure
-=======
-/* Calls and Functions call < Closures not-yet
->>>>>>> f5c4dbc2
+/* Calls and Functions call < Closures call-init-closure
   frame->function = function;
   frame->ip = function->chunk.code;
 */
@@ -263,13 +235,8 @@
       case OBJ_CLOSURE:
         return call(AS_CLOSURE(callee), argCount);
 
-<<<<<<< HEAD
 //< Closures call-value-closure
-/* Calls and Functions not-yet < Closures call-value-closure
-=======
-//< Closures not-yet
-/* Calls and Functions call-value < Closures not-yet
->>>>>>> f5c4dbc2
+/* Calls and Functions call-value < Closures call-value-closure
       case OBJ_FUNCTION:
         return call(AS_FUNCTION(callee), argCount);
 
@@ -457,13 +424,8 @@
 #define READ_BYTE() (*frame->ip++)
 #define READ_SHORT() \
     (frame->ip += 2, (uint16_t)((frame->ip[-2] << 8) | frame->ip[-1]))
-<<<<<<< HEAD
-//< Calls and Functions not-yet
-/* Calls and Functions not-yet < Closures read-constant
-=======
 //< Calls and Functions run
-/* Calls and Functions run < Closures not-yet
->>>>>>> f5c4dbc2
+/* Calls and Functions run < Closures read-constant
 #define READ_CONSTANT() \
     (frame->function->chunk.constants.values[READ_BYTE()])
 */
@@ -514,11 +476,7 @@
 /* A Virtual Machine trace-execution < Calls and Functions trace-execution
     disassembleInstruction(vm.chunk, (int)(vm.ip - vm.chunk->code));
 */
-<<<<<<< HEAD
-/* Calls and Functions not-yet < Closures disassemble-instruction
-=======
-/* Calls and Functions trace-execution < Closures not-yet
->>>>>>> f5c4dbc2
+/* Calls and Functions trace-execution < Closures disassemble-instruction
     disassembleInstruction(&frame->function->chunk,
         (int)(frame->ip - frame->function->chunk.code));
 */
@@ -971,20 +929,6 @@
   ObjFunction* function = compile(source);
   if (function == NULL) return INTERPRET_COMPILE_ERROR;
 
-<<<<<<< HEAD
-//< Calls and Functions not-yet
-/* Calls and Functions not-yet < Closures interpret
-  callValue(OBJ_VAL(function), 0);
-*/
-//> Closures interpret
-//> Garbage Collection not-yet
-  push(OBJ_VAL(function));
-//< Garbage Collection not-yet
-  ObjClosure* closure = newClosure(function);
-//> Garbage Collection not-yet
-  pop();
-//< Garbage Collection not-yet
-=======
   push(OBJ_VAL(function));
 //< Calls and Functions interpret-stub
 /* Calls and Functions interpret-stub < Calls and Functions interpret
@@ -993,14 +937,13 @@
   frame->ip = function->chunk.code;
   frame->slots = vm.stack;
 */
-/* Calls and Functions interpret < Closures not-yet
+/* Calls and Functions interpret < Closures interpret
   callValue(OBJ_VAL(function), 0);
 */
-//> Closures not-yet
+//> Closures interpret
   ObjClosure* closure = newClosure(function);
   pop();
   push(OBJ_VAL(closure));
->>>>>>> f5c4dbc2
   callValue(OBJ_VAL(closure), 0);
 //< Closures interpret
 //< Scanning on Demand vm-interpret-c
