--- conflicted
+++ resolved
@@ -816,11 +816,7 @@
 to introduce two fundamental numbers used when measuring a memory manager's
 performance: **throughput** and **latency**.
 
-<<<<<<< HEAD
-Every managed language has pays a performance price compared to explicit,
-=======
 Every managed language pays a performance price compared to explicit,
->>>>>>> 642a2c86
 user-authored deallocation. The time spent actually freeing memory is the same,
 but the GC spends cycles figuring out *which* memory to free. That is time *not*
 spent running the user's code and doing useful work. In our implementation,
