--- conflicted
+++ resolved
@@ -1,8 +1,6 @@
-<<<<<<< HEAD
+2017/10/28 - 1139 words, finish third draft of "classes"
 2017/10/27 - fix #156
 2017/10/26 - one more illustration for "classes"
-=======
-2017/10/28 - 1139 words, finish third draft of "classes"
 2017/10/25 - 859 words, third draft of "classes"
 2017/10/24 - 1579 words, third draft of "classes"
 2017/10/23 - 1865 words, third draft of "classes"
@@ -45,7 +43,6 @@
 2017/09/17 - finish ordering and slicing snippets
 2017/09/16 - more ordering and slicing up snippets
 2017/09/15 - more ordering and slicing up snippets
->>>>>>> 134b087c
 2017/09/14 - last answers for chapter 11
 2017/09/13 - first three answers for chapter 11
 2017/09/11 - split up snippets and start outlining chapter 12
