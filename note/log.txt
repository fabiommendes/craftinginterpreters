<<<<<<< HEAD
2018/04/05 - redo reallocate()
2018/04/04 - 5 pull requests, 10 bugs
=======
2018/04/03 - 2000 words, finish third draft "a virtual machine"
             (bank 10) 2034 words, third draft "a virtual machine"
2018/04/02 - 1937 words, third draft "a virtual machine"
2018/04/01 - ink and photoshop two illustrations
2018/03/30 - pencil two illustrations
2018/03/29 - pancakes
2018/03/28 - photoshop three illustrations
2018/03/27 - ink more illustrations
2018/03/26 - one more illustration
2018/03/25 - record screencast, edit video
2018/03/24 - shoot video, start editing
             (bank 9) edit
2018/03/23 - sketch another illustration
2018/03/22 - one illustration
2018/03/21 - two illustrations
2018/03/20 - illustratin'
2018/03/19 - practice illustration
2018/03/18 - work on script and set
2018/03/17 - answer challenge three
2018/03/16 - answer two challenges
2018/03/15 - test video
2018/03/14 - 1763 words, second draft "a virtual machine"
2018/03/13 - 923 words, second draft "a virtual machine"
2018/03/12 - 1762 words, second draft "a virtual machine"
2018/03/11 - 727 words, second draft "a virtual machine"
2018/03/10 - 624 words, second draft "a virtual machine"
2018/03/09 - first draft of note for "a virtual machine"
2018/03/08 - outline note for "a virtual machine"
2018/03/07 - 402 words, challenges and finish first draft "a virtual machine"
2018/03/06 - 844 words, first draft "a virtual machine"
2018/03/05 - 506 words, first draft "a virtual machine"
2018/03/04 - 615 words, first draft "a virtual machine"
2018/03/03 - 922 words, first draft "a virtual machine"
2018/03/02 - 691 words, first draft "a virtual machine"
2018/03/01 - 362 words, first draft "a virtual machine"
2018/02/28 - 319 words, first draft "a virtual machine"
2018/02/27 - 585 words, first draft "a virtual machine"
2018/02/26 - 535 words, finish main outline "a virtual machine"
2018/02/25 - 824 words outline "a virtual machine"
2018/02/24 - 932 words outline "a virtual machine"
2018/02/23 - finish ordering snippets
2018/02/22 - order snippets
2018/02/21 - finish slicing "a virtual machine", start outlining
2018/02/20 - mostly finish slicing "a virtual machine" snippets
2018/02/19 - post chapter online
2018/02/18 - print style pr, 3 bugs, other stuff
>>>>>>> 4e3eefa7
2018/02/17 - 7 pull requests
2018/02/16 - second answer for "chunks of bytecode"
2018/02/15 - one answer for "chunks of bytecode"
2018/02/14 - 1921 words, finish third draft of "chunks of bytecode"
2018/02/13 - 2110 words, third draft of "chunks of bytecode"
2018/02/12 - 923 words, third draft of "chunks of bytecode"
2018/02/11 - 246 words, third draft of "chunks of bytecode" (service :( )
2018/02/10 - 514 words, third draft of "chunks of bytecode"
2018/02/09 - 1887 words, third draft of "chunks of bytecode"
2018/02/08 - more slicing "a virtual machine" snippets
2018/02/07 - start slicing "a virtual machine" snippets
2018/02/06 - more quotes, 7 emails
2018/02/05 - 2 emails, quote research
2018/02/04 - one more illustration
2018/02/03 - table for realloc()
2018/02/02 - photoshop 2 illustrations
2018/02/01 - ink 1 1/2 illustrations
2018/01/31 - pencil 2 illustrations for "chunks of bytecode", ink 1/2
2018/01/30 - illustration for "chunks of bytecode"
2018/01/29 - taxes
2018/01/28 - 1941 words, finish second draft "chunks of bytecode"
2018/01/27 - 2192 words, second draft "chunks of bytecode"
2018/01/26 - 1386 words, second draft "chunks of bytecode"
2018/01/25 - 499 words, second draft "chunks of bytecode" (flying)
2018/01/24 - 768 words, second draft "chunks of bytecode"
2018/01/23 - use bank 8
2018/01/22 - ink and photoshop ast illustration
             (bank 8) 1056 words, second draft "chunks of bytecode"
2018/01/21 - pencil ast illustration
2018/01/20 - figure out how to illustrate chunks
2018/01/19 - design note for "chunks of bytecode"
2018/01/18 - outline design note for "chunks of bytecode"
2018/01/17 - challenges for "chunks of bytecode"
2018/01/16 - 919 words, first draft "chunks of bytecode"
2018/01/15 - implement run-length encoding of line info
2018/01/14 - 775 words, first draft "chunks of bytecode"
2018/01/13 - 737 words, first draft "chunks of bytecode"
2018/01/12 - 186 words, first draft "chunks of bytecode"
2018/01/11 - 250 words, first draft "chunks of bytecode"
2018/01/10 - 254 words, first draft "chunks of bytecode" (4 :( )
2018/01/09 - 130 words, first draft "chunks of bytecode" (traveling)
2018/01/08 - 434 words, first draft "chunks of bytecode"
2018/01/07 - 653 words, first draft "chunks of bytecode"
2018/01/06 - 201 words, first draft "chunks of bytecode"
2018/01/05 - 216 words, first draft "chunks of bytecode"
2018/01/04 - 190 words, first draft "chunks of bytecode"
2018/01/03 - 147 words, first draft "chunks of bytecode", try storing ip on stack
2018/01/02 - 852 words, first draft "chunks of bytecode"
2018/01/01 - 623 words, first draft "chunks of bytecode"
2017/12/31 - work on optimizing clox
2017/12/30 - 537 words, first draft "chunks of bytecode"
2017/12/29 - finish outlining "chunks of bytecode"
2017/12/28 - more outlining "chunks of bytecode"
2017/12/27 - more outlining "chunks of bytecode"
2017/12/26 - 233 words outline "chunks of bytecode"
2017/12/25 - more work outlining "chunks of bytecode"
2017/12/24 - more work organizing "chunks of bytecode"
2017/12/23 - 149 words outline "chunks of bytecode"
2017/12/22 - 164 words outline "chunks of bytecode"
2017/12/21 - finish spliting snippets for "chunks of bytecode"
2017/12/20 - split up and organize snippets for "chunks of bytecode"
2017/12/19 - more outline "chunks of bytecode"
2017/12/18 - 186 words, outline "chunks of bytecode"
2017/12/17 - add generated ast appendix and link to chapters
2017/12/16 - add appendices and grammar appendix
2017/12/15 - 9 emails
2017/12/14 - 10 emails
2017/12/13 - 3 emails
2017/12/12 - 11 emails
2017/12/11 - put "inheritance" online
2017/12/10 - one more illustration for "inheritance"
2017/12/09 - merge 6 prs and close 7 bugs
2017/12/08 - 2723 words, finish third draft of "inheritance"
2017/12/07 - 1401 words, third draft of "inheritance"
2017/12/06 - incorporate illustration into text
2017/12/05 - process illustration
2017/12/04 - draw one illustration
2017/12/05 - draw and process one illustration
2017/12/03 - draw and process two illustrations
2017/12/02 - more quote digging
2017/12/01 - look for quotes
2017/11/30 - more splitting up code for "bytecode", outlining
2017/11/29 - start splitting up code for "bytecode"
2017/11/28 - prose for challenge 1 answer in inheritance
2017/11/27 - code for challenge 1 answer in inheritance
2017/11/26 - research c3 linearization
2017/11/25 - answer challenge 2 in inheritance
2017/11/24 - prose for challenge 3 answer in inheritance
2017/11/23 - code for challenge 3 answer in inheritance
2017/11/22 - 1105 words, finish second draft "inheritance"
2017/11/21 - 485 words, second draft "inheritance"
2017/11/20 - 580 words, second draft "inheritance"
2017/11/19 - 212 words, second draft "inheritance"
2017/11/18 - 751 words, second draft "inheritance"
2017/11/17 - 759 words, second draft "inheritance" (still sick)
2017/11/16 - 203 words, second draft "inheritance" (still sick)
2017/11/15 - tweaks and asides
2017/11/14 - 1526 words, finish first draft "inheritance"
2017/11/13 - broke the chain, sick and forgot, made up on 11/14
2017/11/12 - 303 words, first draft "inheritance" (sick)
2017/11/11 - 659 words, first draft "inheritance"
2017/11/10 - 453 words, first draft "inheritance"
2017/11/09 - 594 words, first draft "inheritance"
2017/11/08 - long aside on "sub-"
2017/11/07 - 535 words, first draft "inheritance"
2017/11/06 - finish challenges and outline for "inheritance"
2017/11/05 - outline conclusion
2017/11/04 - mostly done with outline, challenges
2017/11/03 - work on outline
2017/11/02 - research oop history
2017/11/01 - start outline and taking notes for "inheritance"
2017/10/31 - email, split up snippets for "inheritance"
2017/10/30 - post new chapter
2017/10/29 - write email
2017/10/28 - 1139 words, finish third draft of "classes"
2017/10/27 - fix #156
2017/10/26 - one more illustration for "classes"
2017/10/25 - 859 words, third draft of "classes"
2017/10/24 - 1579 words, third draft of "classes"
2017/10/23 - 1865 words, third draft of "classes"
2017/10/22 - 1147 words, third draft of "classes"
2017/10/21 - 769 words, third draft of "classes"
2017/10/20 - fix #147, #153, #131
2017/10/19 - 7 pull requests and a few bugs
2017/10/18 - redo section around this to take illustrations into account
2017/10/17 - photoshop two illustrations and work into text
2017/10/16 - draw two more illustrations for "classes"
2017/10/15 - finish fourth illustration for "classes"
2017/10/14 - start working on illustration four for "classes"
2017/10/13 - third illustration for "classes"
2017/10/12 - second illustration for "classes"
2017/10/11 - first illustration for "classes"
2017/10/10 - 968 words, finish second draft of "classes"
2017/10/09 - 1460 words, second draft of "classes"
2017/10/08 - 1318 words, second draft of "classes"
2017/10/07 - 1481 words, second draft of "classes"
2017/10/06 - 1138 words, second draft of "classes"
2017/10/05 - 902 words, second draft of "classes"
2017/10/04 - finish answers for "classes"
2017/10/03 - work on answers for "classes"
2017/10/02 - 897 words, design note for "classes", finish first draft
2017/10/01 - work on challenges for "classes"
2017/09/30 - 179 words, outline design note for "classes"
2017/09/29 - 2155 words across two sessions, first draft "classes"
2017/09/28 - 828 words, first draft "classes"
2017/09/27 - 835 words, first draft "classes"
2017/09/26 - broke the chain, busy in aarhus and forgot :(
             made up on 09/29
2017/09/25 - 417 words, first draft "classes"
2017/09/24 - 712 words, first draft "classes"
2017/09/23 - 891 words, first draft "classes"
2017/09/22 - 344 words, first draft "classes"
2017/09/21 - 327 words, first draft "classes"
2017/09/20 - finish rough outline "classes"
2017/09/19 - 773 words outline "classes"
2017/09/18 - 278 words outline "classes"
2017/09/17 - finish ordering and slicing snippets
2017/09/16 - more ordering and slicing up snippets
2017/09/15 - more ordering and slicing up snippets
2017/09/14 - last answers for chapter 11
2017/09/13 - first three answers for chapter 11
2017/09/11 - split up snippets and start outlining chapter 12
2017/09/11 - publish chapter
2017/09/10 - fix 1 bug, prep email
2017/09/09 - 4 prs and 5 bugs
2017/09/08 - 1853 words, finish third draft chapter 11
2017/09/07 - 1428 words, third draft chapter 11
2017/09/06 - 1101 words, third draft chapter 11
2017/09/05 - ~1870 words, third draft chapter 11
2017/09/04 - 1 more illustration
2017/09/03 - work illustrations into chapter
2017/09/02 - ~517 words, third draft chapter 11
2017/09/01 - ~500 words, third draft chapter 11
2017/08/31 - photoshop 4 illustrations
2017/08/30 - ink 4 illustrations
2017/08/29 - 1724 words, third draft chapter 11
2017/08/28 - 409 words, third draft chapter 11
2017/08/27 - sketch illustrations
2017/08/26 - explain semantic analysis
2017/08/25 - 1450 words, finish second draft chapter 11, delete ~50
2017/08/24 - 945 words, second draft chapter 11
2017/08/23 - 1322 words, second draft chapter 11, delete ~120
2017/08/22 - 849 words, second draft chapter 11, delete ~130
2017/08/21 - use bank 7
2017/08/20 - 760 words, second draft chapter 11, delete ~120
2017/08/19 - 828 words, second draft chapter 11, delete 140
2017/08/18 - 1000 words, finish first draft chapter 11
             (bank 7) 955 words first draft chapter 11
2017/08/17 - 874 words, first draft chapter 11
2017/08/16 - 958 words, first draft chapter 11
2017/08/15 - 592 words, first draft chapter 11
2017/08/14 - 546 words, first draft chapter 11
2017/08/13 - 829 words, first draft chapter 11
2017/08/12 - 315 words, first draft chapter 11
2017/08/11 - 490 words, first draft chapter 11
2017/08/10 - 142 words, first draft chapter 11 (camping, sick :( )
2017/08/09 - finish merging old and new outline
2017/08/08 - redo 321 words outline chapter 11
2017/08/07 - finish outline and code snippet splitting
2017/08/06 - work on reorganizing outline
2017/08/05 - 806 words outline chapter 11
2017/08/04 - 400 words outline chapter 11
2017/08/03 - 539 words outline chapter 11
2017/08/02 - 876 words outline chapter 11
2017/08/01 - label code snippets for chapter 11
2017/07/31 - publish chapter
2017/07/30 - prep email, fix #122
2017/07/29 - email
2017/07/28 - redo direction illustration, fix bugs
2017/07/27 - address 3 prs and work on 1 bug
2017/07/26 - 2092 words, finish third draft "functions"
2017/07/25 - 2917 words, third draft "functions"
2017/07/24 - fix #123
2017/07/23 - 1521 words, third draft "functions"
2017/07/22 - integrate illustrations into text
2017/07/21 - photoshop five illustrations
2017/07/20 - draw three illustrations
2017/07/19 - draw two illustrations
2017/07/18 - photoshop two illustrations, other chapter tweaks
2017/07/17 - draw two illustrations
2017/07/16 - 1120 words, finish second draft chapter 10, write answers
2017/07/15 - 953 words, second draft chapter 10
2017/07/14 - 1230 words, second draft chapter 10
2017/07/13 - 3007 words, second draft chapter 10
2017/07/12 - 1785 words, finish draft chapter 10
2017/07/11 - 885 words, first draft chapter 10
2017/07/10 - 564 words, first draft chapter 10
2017/07/09 - 1152 words, first draft chapter 10
2017/07/08 - 1073 words, first draft chapter 10
2017/07/07 - 631 words, first draft chapter 10
2017/07/06 - 547 words, finish outline chapter 10, first draft challenges
2017/07/05 - 169 words, outline chapter 10 :(
2017/07/04 - 948 words, outline chapter 10
2017/07/03 - 796 words, outline chapter 10
2017/07/02 - 526 words, outline chapter 10
2017/07/01 - finish organizing code snippets for chapter 10
2017/06/30 - more slicing and organizing code snippets for chapter 10
2017/06/29 - code snippets for chapter 10
2017/06/28 - email and bug fixes
2017/06/27 - address 3 prs and 4 bugs
2017/06/26 - publish "control flow"
2017/06/25 - address 2 prs and 4 bugs
2017/06/24 - answers for chapter 9
2017/06/23 - third draft of chapter 9, all 5837 words
2017/06/22 - illustrate dangling else
2017/06/21 - add support for aside images above the text
2017/06/20 - illustrate turing machine
2017/06/19 - 2499 words, finish second draft chapter 9 (cut ~80)
2017/06/18 - 1818 words, second draft chapter 9 (cut ~250)
2017/06/17 - answers for chapter 8
2017/06/16 - 688 words, finish first draft chapter 9
2017/06/15 - redo turing machine part
2017/06/14 - 1666 words first draft chapter 9
2017/06/13 - ~1440 words first draft chapter 9
2017/06/12 - 854 words first draft chapter 9
2017/06/11 - hack script to estimate completion date
2017/06/10 - 897 words outline chapter 9
2017/06/09 - 700 words outline chapter 9
2017/06/08 - 648 words outline chapter 9
2017/06/07 - split up snippets for control flow, start outlining
2017/06/06 - fix snippet labeling (#97) and 3 other bugs
2017/06/05 - work on fixing snippet labeling (#97)
2017/06/04 - paperwork, 1 pr, 5 bugs
2017/06/03 - 6 prs, 4 bug
2017/06/02 - 12 emails
2017/06/01 - put chapter 8 online
2017/05/31 - one pr, two bugs
2017/05/30 - one pr, two bugs
2017/05/29 - show date range in copyright, one pr
2017/05/28 - resolve 3 bugs
2017/05/27 - merge 2 prs, fix 6 bugs
2017/05/26 - 1484 words, finish third draft chapter 8
2017/05/25 - 1412 words, third draft chapter 8
2017/05/24 - 2392 words, third draft chapter 8 (cut ~80)
2017/05/23 - 1219 words, third draft chapter 8
2017/05/22 - 1198 words, third draft chapter 8 (cut ~60)
2017/05/21 - 579 words, third draft chapter 8 (cut ~50)
2017/05/20 - scan and process illustrations
2017/05/19 - cactus illustration
2017/05/18 - environment illustrations
2017/05/17 - letter and scan brain illustration
2017/05/16 - brain illustration 2
2017/05/15 - brain illustration
2017/05/14 - 1663 words, finish second draft chapter 8 (cut ~100)
2017/05/13 - 1051 words, second draft chapter 8 (cut ~50)
2017/05/12 - 1348 words, second draft chapter 8 (cut ~40)
2017/05/11 - 1342 words, second draft chapter 8 (cut ~100)
2017/05/10 - 1236 words, second draft chapter 8
2017/05/09 - 1090 words, second draft chapter 8 (cut ~100)
2017/05/08 - 786 words, second draft chapter 8
2017/05/07 - tinker with splitting chapter 8 in two, replace quote
2017/05/06 - 1621 words, finish first draft chapter 8
2017/05/05 - 907 words, first draft chapter 8
2017/05/04 - 648 words, first draft chapter 8
2017/05/03 - 708 words, first draft chapter 8
2017/05/02 - 736 words, first draft chapter 8
2017/05/01 - 1147 words, first draft chapter 8
2017/04/30 - 1027 words, first draft chapter 8
2017/04/29 - 245 words, first draft chapter 8
2017/04/28 - 558 words, first draft chapter 8
2017/04/27 - 377 words and quote, first draft chapter 8
2017/04/26 - 803 words, first draft chapter 8
2017/04/25 - 362 words, first draft chapter 8
2017/04/24 - finish design note outline, full outline for chapter 8
2017/04/23 - 371 words, sketch outline for chapter 8 design note
2017/04/22 - 1248 words, outline chapter 8
2017/04/21 - 958 words, outline chapter 8
2017/04/20 - 917 words, outline chapter 8
2017/04/19 - 904 words, outline chapter 8
2017/04/18 - ~200 words, outline chapter 8
2017/04/17 - use bank 6
2017/04/16 - use bank 5
2017/04/15 - 413 words, outline chapter 8
2017/04/14 - use bank 4
2017/04/13 - use bank 3
2017/04/12 - use bank 2
2017/04/11 - use bank 1
2017/04/10 - finish splitting snippets for chapter 8, rough outline
2017/04/09 - start splitting up snippets for chapter 8
2017/04/08 - email
2017/04/07 - put chapter 7 online
2017/04/06 - prep email, resolve 2 bugs
2017/04/05 - 2000 words, third draft chapter 7
           - (bank 6) 2209 words, finish third draft chapter 7
2017/04/04 - skeleton illustration
2017/04/03 - muffin illustration, sketch skeleton
2017/04/02 - lightning illustration for chapter 7
2017/04/01 - 5 pull requests, start working on glossary
2017/03/31 - write design note, 1200 words second draft chapter 7
             (bank 5) 1511 words, finish second draft chapter 7
2017/03/30 - 1405 words, second draft chapter 7
2017/03/29 - 10 emails
2017/03/28 - answers to chapter 7 questions
2017/03/27 - 354 words, finish first draft chapter 7
2017/03/26 - 600 words, first draft chapter 7
           - (bank 4) 609 words, first draft chapter 7
2017/03/25 - 1000 words, first draft chapter 7
           - (bank 3) 690 words, first draft chapter 7
2017/03/24 - 623 words, first draft chapter 7
2017/03/23 - tweak outline, challenges chapter 7
2017/03/22 - finish outline chapter 7
2017/03/21 - ~400 words outline chapter 7
2017/03/20 - put chapter 6 online
2017/03/19 - order snippets
2017/03/18 - write email, slice chapter 7 code into snippets
2017/03/17 - fix bugs and merge prs
2017/03/16 - 2000 words, third draft chapter 6
           - (bank 2) 2136 words, finish third draft chapter 6
2017/03/15 - 1609 words, third draft chapter 6
2017/03/14 - 1 more illustration for chapter 6
2017/03/13 - 1 illustration for chapter 6
2017/03/12 - 2 illustrations for chapter 6
           - (bank 1) 1 1/2 illustrations for chapter 6
2017/03/11 - 1031 words, finish second draft chapter 6
2017/03/10 - 780 words, second draft chapter 6
2017/03/09 - 569 first draft design note for chapter 6
2017/03/08 - outline design note for chapter 6
2017/03/07 - 313 words, second draft chapter 6
2017/03/06 - 3514 words, second draft chapter 6
2017/03/05 - 488 words, finish first draft of chapter 6, answers for challenges
2017/03/04 - 1017 words, first draft chapter 6
2017/03/03 - 1014 words, first draft chapter 6
2017/03/02 - 708 words, first draft chapter 6
2017/03/01 - rework part of first draft chapter 6
2017/02/28 - 590 words, first draft chapter 6
2017/02/27 - precedence table and css for tables
2017/02/26 - 688 words, first draft chapter 6
2017/02/25 - 576 words, first draft chapter 6
2017/02/24 - finish outlining chapter 6 (except design note)
2017/02/23 - 447 words outline chapter 6
2017/02/22 - finish redoing panic mode recovery
2017/02/21 - more panic mode hacking
2017/02/20 - revisit panic mode synchronization
2017/02/19 - more outlining, look into error recovery
2017/02/18 - 188 words outline parsing expressions, split up code
2017/02/17 - email and bug fixes, start working on chapter 6
2017/02/16 - remove topics from toc, publish chapter 5
2017/02/15 - 2499 words, finish third draft representing code
2017/02/14 - 1819 words, third draft representing code
2017/02/13 - 1592 words, third draft representing code
2017/02/12 - 2533 words, finish second draft representing code
2017/02/11 - 2737 words, second draft representing code
2017/02/10 - 793 words, second draft representing code
2017/02/09 - last two illustrations
2017/02/08 - rows and columns illustrations
2017/02/07 - table illustration
2017/02/06 - play grammar illustration
2017/02/05 - evaluate tree illustration
2017/02/04 - 519 words, finish first draft representing code
2017/02/03 - 319 words, allow hiding snippet location in build script
2017/02/02 - 1354 words, first draft representing code
2017/02/01 - 352 words, first draft representing code (sick :( )
2017/01/31 - close 6 issues and 2 pull requests
2017/01/30 - 1250 words, first draft representing code
2017/01/29 - 315 words, first draft representing code (sick :( )
2017/01/28 - 800 words, first draft representing code
2017/01/27 - 1076 words, first draft representing code
2017/01/26 - 348 words, first draft representing code
2017/01/25 - first draft and answers for challenges representing code
2017/01/24 - finish outline representing code
2017/01/23 - >1000 words, outline representing code
2017/01/22 - 738 words, outline representing code
2017/01/21 - 579 words, outline representing code
2017/01/20 - 736 words, outline representing code
2017/01/19 - more work on README, fix #24, start on chapter 5
2017/01/18 - fix bug accessing "this" in super calls (#20), README
2017/01/17 - fix 11 issues, lots more email
2017/01/16 - email and bug fixes
2017/01/15 - go live!
2017/01/14 - fourth draft of scanning, tweak styles, copyright image
2017/01/13 - link to next chapter in footer, tweak code styles
2017/01/12 - 3004 words, finish third draft, write answers to challenges
2017/01/11 - 2244 words, third draft scanning
2017/01/10 - lexigator illustration
2017/01/09 - lexeme illustration
2017/01/08 - 2449 words, finish second draft scanning
2017/01/07 - 1445 words, second draft scanning
2017/01/06 - 1556 words, second draft scanning
2017/01/05 - redo scanning headers, third draft part intro, explain snippet in intro
2017/01/04 - second draft part intro, up nav links, rename parts
2017/01/03 - first draft part ii intro, hunt down quotes
2017/01/02 - figure out a license
2017/01/01 - 772 words design note for scanner, aside markers in code
2016/12/31 - 1081 words first draft scanner, mostly done
2016/12/30 - 1085 words first draft scanner
2016/12/29 - 722 words first draft scanner
2016/12/28 - 561 words first draft scanner
2016/12/27 - 1127 words first draft scanner
2016/12/26 - finish outlining and splitting, reallow multiline strings
2016/12/25 - fix some bugs in chapter splitting, make multiline strings and error
2016/12/24 - slice up more scanning code into snippets
2016/12/23 - allow named snippets
2016/12/22 - handle surrounding context in code snippets
2016/12/21 - simplify error reporting
2016/12/20 - 1063 words, outline scanning
2016/12/19 - fix "lox language" to make print not a function
2016/12/18 - optimize refreshing in build server
2016/12/17 - better validation of transclusion
2016/12/16 - finish transclusion code
2016/12/15 - work on code to transclude code chunks
2016/12/14 - prototype lookup illustration
2016/12/13 - finish class lookup illustration
2016/12/12 - work on class lookup illustration
2016/12/11 - one more draft, read out loud, of lox chapter
2016/12/10 - 1445, finish third draft lox chapter
2016/12/09 - 2041 words, third draft lox chapter
2016/12/08 - ~2300 words, third draft lox chapter
2016/12/07 - second draft, entire lox chapter
2016/12/06 - finish first draft lox, design note, style design note
2016/12/05 - 1092 words first draft of lox
2016/12/04 - 1325 words first draft of lox
2016/12/03 - 916 words first draft of lox
2016/12/02 - 996 words first draft of lox
2016/12/01 - 881 words first draft of lox
2016/11/30 - delete pancake
2016/11/29 - 325 words first draft lox (sick gretch :( )
2016/11/28 - 385 words first draft lox, syntax highlighter
2016/11/27 - finish outlining lox chapter, toy with adding lambdas to lox
2016/11/26 - outline lox chapter
2016/11/25 - research and notes for lox chapter
2016/11/24 - research and notes for lox chapter
2016/11/23 - ~3000 words, finish third draft map of territory
2016/11/22 - start outlining lox chapter
2016/11/21 - ~2500 words, third draft map of territory
2016/11/20 - finish reorganizing map of territory, add numbers to sections
2016/11/19 - ~1000 words third draft of map of territory, reorganize a bunch
2016/11/18 - start third draft of map of territory
2016/11/17 - third draft of index, welcome, and introduction
2016/11/16 - ink and scan venn diagram
2016/11/15 - sketch languages venn diagram
2016/11/14 - finish and photoshop plant
2016/11/13 - more work on plant drawing
2016/11/12 - draw plants
2016/11/11 - process tokens, draw and scan ast, sketch plants
2016/11/10 - draw tokens
2016/11/09 - finish redoing characters illustration
2016/11/08 - work on redoing characters illustration
2016/11/07 - characters illustration, toy with illustration background color
2016/11/06 - little languages illustration
2016/11/05 - scan yak, illustrate bootstrapping
2016/11/04 - illustrate yak and elephant in tree
2016/11/03 - revise 1949 words, finish second draft map of territory
2016/11/02 - revise 601 words map of territory, add kildall aside
2016/11/01 - revise ~200 words map of territory :(
2016/10/31 - revise 917 words map of territory
2016/10/30 - revise 961 words map of territory
2016/10/29 - revise ~1000 words, and rewrite some of the beginning of map
2016/10/28 - 438 words revise map of territory
2016/10/27 - revise 1041 words introduction (banked on 10/24)
2016/10/26 - revise 948 words intro
2016/10/25 - revise 465 words intro
2016/10/24 - revise 1030 words, welcome and introduction
2016/10/23 - work on exercises, remove glossary
2016/10/22 - finish first draft intro, split into two chapters
2016/10/21 - 1062 words intro
2016/10/20 - 430 words transpiler
2016/10/19 - 235 words runtime, fix code highlighting, other edits
2016/10/18 - 599 words code generation
2016/10/17 - rewrite optimization section ~540 words
2016/10/16 - ~1000 words intro, tweak styles
2016/10/15 - ~1000 words of intro
2016/10/14 - reorganize and weave together existing intro prose
2016/10/13 - figure out new outline for introduction
2016/10/12 - find intro quote, start reorganizing
2016/10/11 - 814 words first draft introduction
2016/10/10 - 972 words first draft introduction
2016/10/09 - 165 words, draft welcome, 776 words first draft introduction
2016/10/08 - finish lettering, draw mountain
2016/10/07 - illustrating (mostly lettering)
2016/10/06 - start inking mountain
2016/10/05 - start sketching full size mountain illustration
2016/10/04 - test out illustration size on pages
2016/10/03 - practice illustrations
2016/10/02 - revise intro outline, outline welcome part
2016/10/01 - 1340 words, finish outlining introduction, rename parts
2016/09/30 - 1457 words outline introduction
2016/09/29 - split notes into chapters, 701 words outline introduction
2016/09/28 - finish topics, merge function call and user-defined functions chapters
2016/09/27 - tweak mobile arrow styles, more chapter topics
2016/09/26 - favicon, fill in more chapter topics
2016/09/25 - photoshop new index background
2016/09/24 - fix some todos, take photos for index background
2016/09/23 - set up mailchimp stuff
2016/09/22 - put sign-up form on pages
2016/09/21 - fix collapsing nav
2016/09/20 - responsive table of contents
2016/09/19 - redo font sizes and spacing for mobile
2016/09/18 - start setting up mailing list, more work on index
2016/09/17 - work on index page
2016/09/16 - get rid of "reaching the summit"
2016/09/15 - finish getting rid of chapter 4
2016/09/14 - combine chapters 4 and 5
2016/09/13 - finish putting new logotype into design
2016/09/12 - start working on putting new logotype into design
2016/09/11 - hand letter second logotype
2016/09/10 - hand letter logotype
2016/09/09 - table/mobile styles for toc, work on build.py
2016/09/08 - more work contents design
2016/09/07 - work on templates, toc, build script
2016/09/06 - stop using tombstones to delete from hash table
2016/09/05 - more poking around hash table benchmarks
2016/09/04 - more poking around hash table benchmarks
2016/09/03 - benchmark hash table implementation
2016/09/02 - work on table of contents template
2016/09/01 - work on styles, headers, table of contents, etc.
2016/08/31 - work on restyling navigation
2016/08/30 - unify "statements" and "global variables" chapters, rename "inheritance" chapter
2016/08/29 - move native functions into function call chapter
2016/08/28 - try storing ip in register, added benchmark runner
2016/08/27 - add optimization chapter -- nan tagging, hash masking
2016/08/26 - hack on adding stack traces to jlox
2016/08/25 - vox -> lox everywhere
2016/08/24 - more name noodling, clean up repo
2016/08/23 - noodle on language names
2016/08/22 - start writing pancake language, update book chapters
2016/08/21 - put bytecode tracing into chapters, "native functions" chapter
2016/08/20 - get "inheritance" split out
2016/08/19 - get "methods and initializers" split out
2016/08/18 - track down uninitialized memory bug in split chapters
2016/08/17 - get "classes and instances" split out
2016/08/16 - get "garbage collection" split out, running, and tested
2016/08/15 - get "closures" split out, running, and tested
2016/08/14 - get "functions" split out, running, and tested
2016/08/13 - get "jumping forward and back" split out, running, and tested
2016/08/12 - get "local variables" running and tested
2016/08/11 - option to run all interpreters in test runner
2016/08/10 - "global variables" chapter, with tests
2016/08/09 - finish "statements"
2016/08/08 - start working on "statements" chapter for cvox
2016/08/07 - split up and land changes, generate diffs for c chapters
2016/08/06 - add diff generation to makefile, reorganize natives in jvox, toy with hasField() native
2016/08/05 - toy with adding "delete" statement
2016/08/04 - update hash table code to handle delete and tombstones correctly
2016/08/03 - work on hash table deletion, write hash table test code
2016/08/02 - work on "hash tables" and string interning
2016/08/01 - get "strings" working and start on "hash tables"
2016/07/31 - get "types of values" working
2016/07/30 - get compiling expressions working
2016/07/29 - get scanning on demand chapter working, start work on compiling expressions
2016/07/28 - get virtual machine chapter working following chunks, update chapters
2016/07/27 - get chunks chapter working
2016/07/26 - noodle on whether to introduce chunks
2016/07/25 - get virtual machine chapter working, plan chapters
2016/07/24 - work on virtual machine chapter
2016/07/23 - start working on splitting up c chapters
2016/07/22 - reorganize stuff now that we have a print statement
2016/07/21 - optimize empty for clauses in cvox
2016/07/20 - add a dedicated print statement, implement for in cvox
2016/07/19 - renumber and reorder chapters
2016/07/18 - move block scope to statements chapter and closures to functions
2016/07/17 - implement c-style for loop in jvox, tests
2016/07/16 - rework resolver, start working on for
2016/07/15 - get inheritance chapter working
2016/07/14 - get chapter 10 (classes) working
2016/07/13 - tests for chapters 6, 7, and 8
2016/07/12 - tests for chapters 2, 4, and 5
2016/07/11 - get test.py set up to run and track chapter versions
2016/07/10 - work on function and block chapters
2016/07/09 - rename chapters and get control flow chapter working
2016/07/08 - more sorting out sections around variables and block scope
2016/07/07 - start separating out block scope from other scopes
2016/07/06 - hack on resolution and variable lookup
2016/07/05 - work on chapter 6, reorganize ast generation stuff
2016/07/04 - finish removing context, get chapter 5 running
2016/07/03 - get split chapter 4 working, start on 5, get rid of context in visitors
2016/07/02 - clean up ast printer and generator, more chapter splitting
2016/07/01 - clean up framework code for jvox
2016/06/30 - work on getting intellij set up for split chapters
*** every day after this ***
2016/06/24 - finish adding chapter markers, start writing script to split
2016/06/23 - start interleaving chapter notes into real jvox code
2016/06/22 - use stack of maps for local scopes in jvox
2016/06/21 - more work organizing java code into chapters
2016/06/17 - start organizing java code into chapters
2016/06/16 - fit java code in 72 columns
2016/06/13 - tweak css to fit 72 columns of code
2016/06/10 - lots of clean up
2016/06/09 - make the gc strategy more realistic
2016/06/07 - try to clean up some stuff in cvox
2016/06/04 - fix some bugs, work on outline, split out Chunk and value.h
2016/05/31 - clean up after unboxing work
2016/05/30 - more work on unboxing values
2016/05/29 - start working on unboxed values
2016/05/28 - more mobile tweaks, handle limits in cvox
2016/05/24 - start working on mobile layout
2016/05/19 - show and style file name by code samples
2016/05/18 - null -> nil in jvox
2016/05/17 - null -> nil in cvox
2016/05/14 - handle rebound superclass
2016/05/12 - cache hashes in strings
2016/05/11 - include function name in stack traces, other todos
2016/05/10 - take advantage of string interning
2016/05/09 - constructors -> init()
2016/05/08 - more work on super
2016/05/07 - finish cleaning up errors
2016/05/06 - super calls in cvox
2016/05/05 - better cvox error reporting
2016/05/04 - start improving cvox error reporting
2016/05/03 - revamp jvox scanner/parser
2016/05/02 - more error improvements
2016/05/01 - work on better syntax error reporting
2016/04/30 - hash table
2016/04/29 - minor code clean up
2016/04/27 - string interning
2016/04/26 - hash strings
2016/04/24 - constructors in cvox
2016/04/23 - copy-down inheritance, closurizing methods
2016/04/12 - inheritance
2016/04/08 - property -> field, start working on inheritance
2016/04/07 - make tables not objects, other clean up
2016/04/06 - method calls, this, port more wren tests
2016/04/05 - finish resolving in jvox
2016/04/04 - add resolving step to jvox
2016/04/03 - more scope corner cases, handle wrong types in operators
2016/04/02 - get jvox working mostly like cvox
2016/04/01 - start syncing up jvox to latest semantics
2016/03/31 - fix a bunch of corner cases around scope
2016/03/30 - miscellaneous clean up
2016/03/29 - more work on classes, mainly fields
2016/03/28 - more work on classes
2016/03/27 - start working on classes
2016/03/26 - finish closures
2016/03/25 - start working on closures
2016/03/24 - simplify compiling constants
2016/03/23 - pointers instead of array indices to refer to stack, bug fixes
2016/03/22 - return statement, go back to single stack and upvalues
2016/03/21 - function calls, arguments, parameters
2016/03/20 - more work on functions
2016/03/19 - start working on functions, heap allocate frames
2016/03/18 - runtime error locations, call frames, fix bugs around variables
2016/03/14 - local variables, calls, native functions, run scripts, makefile, etc.
2016/03/13 - scheme-like semantics for top level variables, branching
2016/03/06 - start implementing global variables
2016/03/04 - bools, comparison, strings, grouping, unary
2016/03/03 - switch to mark/sweep
2016/03/02 - create ObjFunction at beginning of compile
2016/03/01 - start writing compiler, compile infix operators
2016/02/29 - sketch out more object types
2016/02/28 - start slapping together gc and vm for cvox
2016/02/06 - lots of parser/scanner clean up, start collecting quotes
2016/02/05 - split out java interpreter into per-package versions
2016/02/04 - work on resolver
2016/02/03 - work on resolver
2016/02/01 - cleaner implementation of locals
2016/01/30 - runtime error reporting
2016/01/29 - get rest of java interpreter working, tests, etc.
2016/01/28 - port parser and half of interpreter to java, repl
2016/01/27 - start porting lexer to java
2016/01/19 - null literal
2016/01/18 - return statement
2016/01/16 - comments
2016/01/15 - run from files, properties, classes, lots of other stuff
2016/01/14 - start writing interpreter, error reporting, flow control, etc.
2016/01/13 - parse functions and classes, repl
2016/01/09 - properties and tests for calls and properties
2016/01/08 - assignment
2016/01/07 - parse expression and block statements
2016/01/06 - logical expressions
2016/01/05 - parser tests
2016/01/04 - use metaprogramming for ast types
2016/01/02 - get js working in browser again, unary expressions
2015/11/19 - more work on styles and toc in build script
2015/11/18 - css for narrow desktop, build script

lots of untracked stuff before this...<|MERGE_RESOLUTION|>--- conflicted
+++ resolved
@@ -1,7 +1,5 @@
-<<<<<<< HEAD
 2018/04/05 - redo reallocate()
 2018/04/04 - 5 pull requests, 10 bugs
-=======
 2018/04/03 - 2000 words, finish third draft "a virtual machine"
              (bank 10) 2034 words, third draft "a virtual machine"
 2018/04/02 - 1937 words, third draft "a virtual machine"
@@ -48,7 +46,6 @@
 2018/02/20 - mostly finish slicing "a virtual machine" snippets
 2018/02/19 - post chapter online
 2018/02/18 - print style pr, 3 bugs, other stuff
->>>>>>> 4e3eefa7
 2018/02/17 - 7 pull requests
 2018/02/16 - second answer for "chunks of bytecode"
 2018/02/15 - one answer for "chunks of bytecode"
