--- conflicted
+++ resolved
@@ -1,6 +1,3 @@
-<<<<<<< HEAD
-2018/09/14 - merge 2 prs
-=======
 2018/09/22 - 4288 words, finish third draft "strings"
 2018/09/21 - ink and photoshop illustration
 2018/09/20 - one illustration, pencil another
@@ -44,7 +41,6 @@
 2018/08/13 - put chapter online
 2018/08/12 - fix three issues
 2018/08/11 - answers for "types of values"
->>>>>>> ab328108
 2018/08/10 - 1257 words, finish third draft "types of values"
 2018/08/09 - 3203 words, third draft "types of values"
 2018/08/08 - photoshop one illustration
