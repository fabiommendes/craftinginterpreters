--- conflicted
+++ resolved
@@ -1,4 +1,4 @@
-<<<<<<< HEAD
+2019/05/10 - set up venv for python stuff, update markdown
 2019/05/05 - 1734 words, third draft "jumping"
 2019/05/04 - 1046 words, third draft "jumping"
 2019/05/03 - another illustration
@@ -16,6 +16,7 @@
 2019/04/21 - pencil illustrations
 2019/04/20 - answers 2 and 3 for "jumping"
 2019/04/19 - answer 1 for "jumping"
+2019/04/18 - fix rest of grammar examples in "representing code"
 2019/04/17 - 1528 words, finish first draft "jumping"
 2019/04/16 - 318 words, first draft "jumping"
 2019/04/15 - 1049 words, first draft "jumping"
@@ -42,10 +43,6 @@
 2019/03/26 - rename chapter, 309 words outline "jumping back and forth"
 2019/03/25 - split and order snippets for "jumping forward and back"
 2019/03/24 - publish chapter
-=======
-2019/05/10 - set up venv for python stuff, update markdown
-2019/04/18 - fix rest of grammar examples in "representing code"
->>>>>>> c50032e6
 2019/03/23 - email
 2019/03/22 - email
 2019/03/21 - email
